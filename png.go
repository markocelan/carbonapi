package main

import (
	"bytes"
	"image"
	"image/png"
	"math"
	"net/http"
	"strconv"
	"time"

	"code.google.com/p/plotinum/plot"
	"code.google.com/p/plotinum/plotter"
	"code.google.com/p/plotinum/plotutil"
	"code.google.com/p/plotinum/vg/vgimg"
)

var linesColors = `blue,green,red,purple,brown,yellow,aqua,grey,magenta,pink,gold,rose`

func marshalPNG(r *http.Request, results []*metricData) []byte {
	p, err := plot.New()
	if err != nil {
		panic(err)
	}

	// need different timeMarker's based on step size
	p.Title.Text = r.FormValue("title")
	p.X.Tick.Marker = timeMarker

	p.Add(plotter.NewGrid())

	var lines []plot.Plotter
	for i, r := range results {

		l := NewResponsePlotter(r)
		l.Color = plotutil.Color(i)

		lines = append(lines, l)
	}
	p.Add(lines...)

	height := getInt(r.FormValue("height"), 250)
	width := getInt(r.FormValue("width"), 330)

	p.Y.Max *= 1.05
	p.Y.Min *= 0.95

	// Draw the plot to an in-memory image.
	img := image.NewRGBA(image.Rect(0, 0, width, height))
	da := plot.MakeDrawArea(vgimg.NewImage(img))
	p.Draw(da)

	var b bytes.Buffer
	if err := png.Encode(&b, img); err != nil {
		panic(err)
	}

	return b.Bytes()
}

func timeMarker(min, max float64) []plot.Tick {
	ticks := plot.DefaultTicks(min, max)

	for i, t := range ticks {
		if !t.IsMinor() {
			t0 := time.Unix(int64(t.Value), 0)
			ticks[i].Label = t0.Format("15:04:05")
		}
	}

	return ticks
}

<<<<<<< HEAD
type xy struct {
	X, Y float64
}

func resultXYs(r *metricData) plotter.XYs {
	pts := make(plotter.XYs, 0, len(r.Values))
	start := float64(*r.StartTime)
	step := float64(*r.StepTime)
	absent := r.IsAbsent
	for i, v := range r.Values {
		if absent[i] {
			continue
		}
		pts = append(pts, xy{start + float64(i)*step, v})
	}
	return pts
}

=======
>>>>>>> bd468a0a
func getInt(s string, def int) int {

	if s == "" {
		return def
	}

	n, err := strconv.Atoi(s)
	if err != nil {
		return def
	}

	return n

}

type ResponsePlotter struct {
	Response *pb.FetchResponse
	plot.LineStyle
}

func NewResponsePlotter(r *pb.FetchResponse) *ResponsePlotter {
	return &ResponsePlotter{
		Response:  r,
		LineStyle: plotter.DefaultLineStyle,
	}
}

// Plot draws the Line, implementing the plot.Plotter
// interface.
func (rp *ResponsePlotter) Plot(da plot.DrawArea, plt *plot.Plot) {
	trX, trY := plt.Transforms(&da)

	start := float64(rp.Response.GetStartTime())
	step := float64(rp.Response.GetStepTime())
	absent := rp.Response.GetIsAbsent()

	lines := make([][]plot.Point, 1, 1)

	lines[0] = make([]plot.Point, 0, len(rp.Response.GetValues()))
	currentLine := 0

	lastAbsent := false
	for i, v := range rp.Response.GetValues() {
		if absent[i] {
			lastAbsent = true
		} else if lastAbsent {
			currentLine++
			lines = append(lines, make([]plot.Point, 1, len(rp.Response.GetValues())))
			lines[currentLine][0] = plot.Point{trX(start + float64(i)*step), trY(v)}
			lastAbsent = false
		} else {
			lines[currentLine] = append(lines[currentLine], plot.Point{trX(start + float64(i)*step), trY(v)})
		}
	}

	da.StrokeLines(rp.LineStyle, lines...)
}

func (rp *ResponsePlotter) DataRange() (xmin, xmax, ymin, ymax float64) {
	ymin = math.Inf(1)
	ymax = math.Inf(-1)
	absent := rp.Response.GetIsAbsent()

	for i, v := range rp.Response.GetValues() {
		if absent[i] {
			continue
		}
		ymin = math.Min(ymin, v)
		ymax = math.Max(ymax, v)
	}
	xmin = float64(rp.Response.GetStartTime())
	xmax = float64(rp.Response.GetStopTime())
	return
}<|MERGE_RESOLUTION|>--- conflicted
+++ resolved
@@ -71,27 +71,6 @@
 	return ticks
 }
 
-<<<<<<< HEAD
-type xy struct {
-	X, Y float64
-}
-
-func resultXYs(r *metricData) plotter.XYs {
-	pts := make(plotter.XYs, 0, len(r.Values))
-	start := float64(*r.StartTime)
-	step := float64(*r.StepTime)
-	absent := r.IsAbsent
-	for i, v := range r.Values {
-		if absent[i] {
-			continue
-		}
-		pts = append(pts, xy{start + float64(i)*step, v})
-	}
-	return pts
-}
-
-=======
->>>>>>> bd468a0a
 func getInt(s string, def int) int {
 
 	if s == "" {
@@ -108,11 +87,11 @@
 }
 
 type ResponsePlotter struct {
-	Response *pb.FetchResponse
+	Response *metricData
 	plot.LineStyle
 }
 
-func NewResponsePlotter(r *pb.FetchResponse) *ResponsePlotter {
+func NewResponsePlotter(r *metricData) *ResponsePlotter {
 	return &ResponsePlotter{
 		Response:  r,
 		LineStyle: plotter.DefaultLineStyle,
@@ -124,26 +103,26 @@
 func (rp *ResponsePlotter) Plot(da plot.DrawArea, plt *plot.Plot) {
 	trX, trY := plt.Transforms(&da)
 
-	start := float64(rp.Response.GetStartTime())
-	step := float64(rp.Response.GetStepTime())
-	absent := rp.Response.GetIsAbsent()
+	start := float64(*rp.Response.StartTime)
+	step := float64(*rp.Response.StepTime)
+	absent := rp.Response.IsAbsent
 
 	lines := make([][]plot.Point, 1, 1)
 
-	lines[0] = make([]plot.Point, 0, len(rp.Response.GetValues()))
+	lines[0] = make([]plot.Point, 0, len(rp.Response.Values))
 	currentLine := 0
 
 	lastAbsent := false
-	for i, v := range rp.Response.GetValues() {
+	for i, v := range rp.Response.Values {
 		if absent[i] {
 			lastAbsent = true
 		} else if lastAbsent {
 			currentLine++
-			lines = append(lines, make([]plot.Point, 1, len(rp.Response.GetValues())))
-			lines[currentLine][0] = plot.Point{trX(start + float64(i)*step), trY(v)}
+			lines = append(lines, make([]plot.Point, 1, len(rp.Response.Values)))
+			lines[currentLine][0] = plot.Point{X: trX(start + float64(i)*step), Y: trY(v)}
 			lastAbsent = false
 		} else {
-			lines[currentLine] = append(lines[currentLine], plot.Point{trX(start + float64(i)*step), trY(v)})
+			lines[currentLine] = append(lines[currentLine], plot.Point{X: trX(start + float64(i)*step), Y: trY(v)})
 		}
 	}
 
@@ -153,16 +132,16 @@
 func (rp *ResponsePlotter) DataRange() (xmin, xmax, ymin, ymax float64) {
 	ymin = math.Inf(1)
 	ymax = math.Inf(-1)
-	absent := rp.Response.GetIsAbsent()
+	absent := rp.Response.IsAbsent
 
-	for i, v := range rp.Response.GetValues() {
+	for i, v := range rp.Response.Values {
 		if absent[i] {
 			continue
 		}
 		ymin = math.Min(ymin, v)
 		ymax = math.Max(ymax, v)
 	}
-	xmin = float64(rp.Response.GetStartTime())
-	xmax = float64(rp.Response.GetStopTime())
+	xmin = float64(*rp.Response.StartTime)
+	xmax = float64(*rp.Response.StopTime)
 	return
 }